--- conflicted
+++ resolved
@@ -33,12 +33,8 @@
 
 ;; Get 5 messages from the spam folder
 
-<<<<<<< HEAD
-(map msg/read (take 5 (get-spam)))
-=======
 (map #(msg/read-message %)
   (take 5 (get-spam)))
->>>>>>> 2d73be18
 
 ```
 
